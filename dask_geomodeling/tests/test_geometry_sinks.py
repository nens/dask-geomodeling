import os
import unittest

import geopandas as gpd
import pytest
from pandas.util.testing import assert_frame_equal
from shapely.geometry import box

from dask_geomodeling.geometry import parallelize, sinks
from dask_geomodeling.tests.factories import (
    MockGeometry,
    setup_temp_root,
    teardown_temp_root,
)


class TestGeometryFileSink(unittest.TestCase):
    klass = sinks.GeometryFileSink

    @classmethod
    def setUpClass(cls):
        cls.root = setup_temp_root()

    @classmethod
    def tearDownClass(cls):
        teardown_temp_root(cls.root)

    def setUp(self):
        self.request = {
            "mode": "intersects",
            "projection": "EPSG:3857",
            "geometry": box(0, 0, 2, 2),
        }
        self.request_2 = {
            "mode": "intersects",
            "projection": "EPSG:3857",
            "geometry": box(10, 10, 12, 12),
        }
        self.request_tiled = {
            "mode": "centroid",
            "projection": "EPSG:3857",
            "geometry": box(0, 0, 20, 20)
        }
        self.path = os.path.join(self.root, self._testMethodName)
        self.polygons = [
            ((0.0, 0.0), (0.0, 2.0), (2.0, 2.0), (2.0, 0.0)),
            ((10.0, 10.0), (10.0, 12.0), (12.0, 12.0), (12.0, 10.0)),
        ]
        self.properties = [
            {"int": 5, "float": 3.2, "str": "bla"},
            {"int": 7, "float": 5.2, "str": "bla2"},
        ]
        self.source = MockGeometry(
            self.polygons, projection="EPSG:3857", properties=self.properties
        )
        self.expected = self.source.get_data(**self.request)["features"]
        self.expected_combined = self.source.get_data(
            mode="intersects", projection="EPSG:3857", geometry=box(0, 0, 12, 12)
        )["features"]

    def test_non_available_extension(self):
        with pytest.raises(ValueError):
            self.klass(self.source, self.path, "bmp")

    def test_geojson(self):
        block = self.klass(self.source, self.path, "geojson")
        block.get_data(**self.request)

        filename = [x for x in os.listdir(self.path) if x.endswith(".geojson")][0]
        actual = gpd.read_file(os.path.join(self.path, filename))

        # compare dataframes without checking the order of records / columns
        assert_frame_equal(actual, self.expected, check_like=True)
        # compare projections ('init' contains the EPSG code)
        assert actual.crs["init"] == self.expected.crs["init"]

    @pytest.mark.skipif(
        "gpkg" not in sinks.GeometryFileSink.supported_extensions,
        reason="This version of Fiona/GDAL does not support geopackages.",
    )
    def test_geopackage(self):
        block = self.klass(self.source, self.path, "gpkg")
        block.get_data(**self.request)

        filename = [x for x in os.listdir(self.path) if x.endswith(".gpkg")][0]
        actual = gpd.read_file(os.path.join(self.path, filename))

        # compare dataframes without checking the order of records / columns
        assert_frame_equal(actual, self.expected, check_like=True)
        # compare projections ('init' contains the EPSG code)
        assert actual.crs["init"] == self.expected.crs["init"]

    def test_shapefile(self):
        block = self.klass(self.source, self.path, "shp")
        block.get_data(**self.request)

        filename = [x for x in os.listdir(self.path) if x.endswith(".shp")][0]
        actual = gpd.read_file(os.path.join(self.path, filename))

        # compare dataframes without checking the order of records / columns
        assert_frame_equal(actual, self.expected, check_like=True)
        # compare projections ('init' contains the EPSG code)
        assert actual.crs["init"] == self.expected.crs["init"]

    @pytest.mark.skipif(
        "gml" not in sinks.GeometryFileSink.supported_extensions,
        reason="This version of Fiona/GDAL does not support GML.",
    )
    def test_gml(self):
        block = self.klass(self.source, self.path, "gml")
        block.get_data(**self.request)

        filename = [x for x in os.listdir(self.path) if x.endswith(".gml")][0]
        actual = gpd.read_file(os.path.join(self.path, filename))

        # GML writer adds an 'fid' column
        del actual["fid"]

        # compare dataframes without checking the order of records / columns
        assert_frame_equal(actual, self.expected, check_like=True)
        # GML does not contain a CRS

    def test_fields_non_available(self):
        with pytest.raises(ValueError):
            self.klass(self.source, self.path, "shp", fields={"target": "nonexisting"})

    def test_fields(self):
        block = self.klass(
            self.source,
            self.path,
            "geojson",
            fields={"target": "str", "int1": "int", "int2": "int"},
        )
        block.get_data(**self.request)

        actual = gpd.read_file(os.path.join(self.path, os.listdir(self.path)[0]))
        assert set(actual.columns) == {"geometry", "target", "int1", "int2"}

    def test_merge_files(self):
        block = self.klass(self.source, self.path, "geojson")
        block.get_data(**self.request)
        block.get_data(**self.request_2)

        assert len(os.listdir(self.path)) == 2
        filename = os.path.join(self.root, "combined.geojson")
        sinks.GeometryFileSink.merge_files(self.path, filename)
        actual = gpd.read_file(filename)

        # compare dataframes without checking the order of records / columns
        assert_frame_equal(actual, self.expected_combined, check_like=True)
        # compare projections ('init' contains the EPSG code)
        assert actual.crs["init"] == self.expected_combined.crs["init"]

    def test_merge_files_cleanup(self):
        block = self.klass(self.source, self.path, "geojson")
        block.get_data(**self.request)
        block.get_data(**self.request_2)

        assert len(os.listdir(self.path)) == 2
        filename = os.path.join(self.root, "combined2.geojson")
        sinks.GeometryFileSink.merge_files(self.path, filename, remove_source=True)
        assert not os.path.isdir(self.path)

    def test_with_tiler(self):
        block = parallelize.GeometryTiler(
            self.klass(self.source, self.path, "geojson"),
            size=10.0,
            projection="EPSG:3857",
        )

        # this generates 4 tiles
        block.get_data(**self.request_tiled)

        # but only 2 of them contain data
        assert len(os.listdir(self.path)) == 2

        for filename in os.listdir(self.path):
            df = gpd.read_file(os.path.join(self.path, filename))
            assert len(df) == 1
            assert df.crs["init"] == "epsg:3857"

    def test_to_file_geojson(self):
        self.source.to_file(self.path + ".geojson", **self.request)
        actual = gpd.read_file(self.path + ".geojson")
        # compare dataframes without checking the order of records / columns
        assert_frame_equal(actual, self.expected, check_like=True)

    def test_to_file_shapefile(self):
        self.source.to_file(self.path + ".shp", **self.request)
        actual = gpd.read_file(self.path + ".shp")
        # compare dataframes without checking the order of records / columns
        assert_frame_equal(actual, self.expected, check_like=True)

    def test_to_file_with_tiling_geojson(self):
        self.source.to_file(
            self.path + ".geojson", tile_size=10, **self.request_tiled
        )
        actual = gpd.read_file(self.path + ".geojson")
        # because we lose the index in the saving process, just check the len
        assert len(actual) == 2

<<<<<<< HEAD
    def test_to_file_dry_run(self):
        self.source.to_file(
            self.path + ".geojson", dry_run=True, **self.request
        )
        assert not os.path.exists(self.path)
=======
    def test_to_file_with_tiling_shapefile(self):
        self.source.to_file(
            self.path + ".shp", tile_size=10, **self.request_tiled
        )
        actual = gpd.read_file(self.path + ".shp")
        # because we lose the index in the saving process, just check the len
        assert len(actual) == 2
>>>>>>> 277f541d
<|MERGE_RESOLUTION|>--- conflicted
+++ resolved
@@ -199,18 +199,16 @@
         # because we lose the index in the saving process, just check the len
         assert len(actual) == 2
 
-<<<<<<< HEAD
     def test_to_file_dry_run(self):
         self.source.to_file(
             self.path + ".geojson", dry_run=True, **self.request
         )
         assert not os.path.exists(self.path)
-=======
+
     def test_to_file_with_tiling_shapefile(self):
         self.source.to_file(
             self.path + ".shp", tile_size=10, **self.request_tiled
         )
         actual = gpd.read_file(self.path + ".shp")
         # because we lose the index in the saving process, just check the len
-        assert len(actual) == 2
->>>>>>> 277f541d
+        assert len(actual) == 2