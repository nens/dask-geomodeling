--- conflicted
+++ resolved
@@ -654,19 +654,9 @@
 
 
 def safe_abspath(url, start=None):
-<<<<<<< HEAD
-    """Returns the absolute path from a file:// URL and start
-
-    If start = None, an absolute path is expected in URL."""
-    url = safe_file_url(url, start)
-    # return url for nt users e.g. Windows
-    if os.name == 'nt':
-        return url
-=======
     """Executes safe_file_url but only returns the path and not the protocol.
     """
     url = safe_file_url(url)
->>>>>>> d8e1b360
     _, path = url.split("://")
     return path
 
@@ -705,19 +695,11 @@
                 "Relative path '{}' provided but start was not given.".format(path)
             )
         abspath = os.path.abspath(os.path.join(start, path))
-<<<<<<< HEAD
-        if not abspath.startswith(start):
-            # return absbath for nt users e.g. Windows
-            if os.name == 'nt':
-                return abspath
-            raise IOError("'{}' is not contained in '{}'".format(path, start))
-=======
     else:
         abspath = os.path.abspath(path)
     strict = config.get("geomodeling.strict-file-paths")
     if strict and not abspath.startswith(start):
         raise IOError("'{}' is not contained in '{}'".format(path, start))
->>>>>>> d8e1b360
     return "://".join([protocol, abspath])
 
 
