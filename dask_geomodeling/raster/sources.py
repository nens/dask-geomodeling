"""
Module containing raster sources.
"""
import numpy as np

from osgeo import gdal, gdal_array, osr

from datetime import datetime, timedelta, timezone

from dask_geomodeling import utils

from .base import RasterBlock

__all__ = ["MemorySource", "RasterFileSource"]


<<<<<<< HEAD
class RasterSourceBase(RasterBlock):

    @staticmethod
    def process(process_kwargs):
        mode = process_kwargs["mode"]

        # handle empty requests
        if mode == "empty_vals":
            return
        elif mode == "empty_time":
            return {"time": []}
        elif mode == "empty_meta":
            return {"meta": []}

        bands = process_kwargs["bands"]
        length = bands[1] - bands[0]

        # handle time requests
        if mode == "time":
            start = process_kwargs["start"]
            delta = process_kwargs["delta"]
            return {"time": [start + i * delta for i in range(length)]}

        # open the dataset
        source = process_kwargs.get("dataset")
        if source is None:
            url = process_kwargs["url"]
            path = utils.safe_abspath(url)
            source = gdal.Open(path)

        # handle meta requests
        if mode == "meta":
            return {
                "meta": [
                    source.GetRasterBand(i + 1).GetMetadataItem("metadata")
                    for i in range(bands[0], bands[1])
                ]
            }

        # handle 'vals' requests
        dtype = process_kwargs["dtype"]
        bbox = process_kwargs["bbox"]
        width = process_kwargs["width"]
        height = process_kwargs["height"]
        target_projection = process_kwargs["projection"]
        target_no_data_value = process_kwargs["fillvalue"].item()

        # return an empty array if 0-sized data was requested
        if width == 0 or height == 0:
            return np.empty((length, height, width), dtype=dtype)

        # handle point request
        if bbox[0] == bbox[2] or bbox[1] == bbox[3]:
            source_geo_transform = utils.GeoTransform(source.GetGeoTransform())
            ct = osr.CoordinateTransformation(
                utils.get_sr(target_projection),
                utils.get_sr(source.GetProjection()),
            )
            source_x, source_y, _ = ct.TransformPoint(bbox[0], bbox[1], 0.0)
            source_i, source_j = source_geo_transform.get_indices(
                ((source_x, source_y))
            )
            # create the result
            shape = source.RasterCount, 1, 1
            result = np.full(shape, target_no_data_value, dtype=dtype)
            if (
                0 <= source_i < source.RasterYSize
                and 0 <= source_j < source.RasterXSize
            ):
                # read data into the result
                source.ReadAsArray(int(source_j), int(source_i), 1, 1, result)

            result = result[bands[0] : bands[1]]
            # fill nan values if they popped up
            result[~np.isfinite(result)] = target_no_data_value
            return {"values": result, "no_data_value": target_no_data_value}

        target_geo_transform = utils.GeoTransform.from_bbox(
            bbox=bbox,
            width=width,
            height=height,
        )

        # transform the complete raster
        shape = source.RasterCount, height, width
        result = np.full(shape, target_no_data_value, dtype=dtype)
        kwargs = {
            "geo_transform": target_geo_transform,
            "no_data_value": target_no_data_value,
            "projection": osr.GetUserInputAsWKT(target_projection),
        }
        with utils.Dataset(result, **kwargs) as target:
            gdal.ReprojectImage(
                source,
                target,
                source.GetProjection(),
                target.GetProjection(),
                gdal.GRA_NearestNeighbour,
                0.0,  # Dummy WarpMemoryLimit, same as default.
                0.125,  # Max error in pixels. Without passing this,
                # it's 0.0, which is very slow. 0.125 is the
                # default of gdalwarp on the command line.
            )

        result = result[bands[0] : bands[1]]
        # fill nan values if they popped up
        result[~np.isfinite(result)] = target_no_data_value
        return {"values": result, "no_data_value": target_no_data_value}


class MemorySource(RasterSourceBase):
=======
def utc_from_ms_timestamp(timestamp):
    """Returns naive UTC datetime from ms timestamp"""
    return datetime.fromtimestamp(timestamp / 1000, tz=timezone.utc).replace(tzinfo=None)

class MemorySource(RasterBlock):
>>>>>>> f3f09a4c
    """A raster source that interfaces data from memory.

    Nodata values are supported, but when upsampling the data, these are
    assumed to be 0 biasing data edges towards 0.

    The raster pixel with its topleft corner at [x, y] will define ranges
    [x, x + dx) and (y - dy, y]. Here [dx, dy] denotes the (unsigned) pixel
    size. The topleft corner and top and left edges belong to a pixel.

    :param data: the pixel values
        this value will be transformed in a 3D array (t, y, x)
    :param no_data_value: the pixel value that designates 'no data'
    :param projection: the projection of the given pixel values
    :param pixel_size: the size of one pixel (in units given by projection)
        if x and y pixel sizes differ, provide them in (x, y) order
    :param pixel_origin: the location (x, y) of pixel with index (0, 0)
    :param time_first: the timestamp of the first frame in data (in
        milliseconds since 1-1-1970)
    :param time_delta: the difference between two consecutive frames (in ms)
    :param metadata: a list of metadata corresponding to the input frames

    :type data: number or ndarray
    :type no_data_value: number
    :type projection: str
    :type pixel_size: float or length-2 iterable of floats
    :type pixel_origin: length-2 iterable of floats
    :type time_first: integer or naive datetime
    :type time_delta: integer or timedelta or NoneType
    :type metadata: list or NoneType
    """

    def __init__(
        self,
        data,
        no_data_value,
        projection,
        pixel_size,
        pixel_origin,
        time_first=0,
        time_delta=None,
        metadata=None,
    ):
        data = np.asarray(data)
        if data.ndim == 2:
            data = data[np.newaxis]
        if data.ndim != 3:
            raise ValueError("data should be two- or three-dimensional.")
        no_data_value = data.dtype.type(no_data_value)
        projection = utils.get_epsg_or_wkt(projection)
        if not hasattr(pixel_size, "__iter__"):
            pixel_size = [pixel_size] * 2
        else:
            pixel_size = list(pixel_size)
            if len(pixel_size) != 2:
                raise ValueError("pixel_size should have length 2")
        pixel_size = [float(x) for x in pixel_size]
        pixel_origin = [float(x) for x in pixel_origin]
        if len(pixel_origin) != 2:
            raise ValueError("pixel_origin should have length 2")
        if isinstance(time_first, datetime):
            time_first = utils.dt_to_ms(time_first)
        else:
            time_first = int(time_first)
        if isinstance(time_delta, timedelta):
            time_delta = int(time_delta.total_seconds() * 1000)
        elif time_delta is None:
            if data.shape[0] > 1:
                raise ValueError("time_delta is required for temporal data")
        else:
            time_delta = int(time_delta)
        if metadata is not None:
            metadata = list(metadata)
            if len(metadata) != data.shape[0]:
                raise ValueError("Metadata length should match data length")
        super().__init__(
            data,
            no_data_value,
            projection,
            pixel_size,
            pixel_origin,
            time_first,
            time_delta,
            metadata,
        )

    @property
    def data(self):
        return self.args[0]

    @property
    def no_data_value(self):
        return self.args[1]

    @property
    def projection(self):
        return self.args[2]

    @property
    def pixel_size(self):
        return self.args[3]

    @property
    def pixel_origin(self):
        return self.args[4]

    @property
    def time_first(self):
        return self.args[5]

    @property
    def time_delta(self):
        return self.args[6]

    @property
    def metadata(self):
        return self.args[7]

    @property
    def dtype(self):
        return self.data.dtype

    @property
    def fillvalue(self):
        return self.no_data_value

    @property
    def geo_transform(self):
        p, q = self.pixel_origin
        a, d = self.pixel_size
        return utils.GeoTransform((p, a, 0, q, 0, -d))

    def _get_extent(self):
        if not self.data.size:
            return
        bbox = self.geo_transform.get_bbox((0, 0), self.data.shape[1:])
        return utils.Extent(bbox, self.projection)

    @property
    def extent(self):
        extent = self._get_extent()
        if extent is None:
            return
        return extent.transformed("EPSG:4326").bbox

    @property
    def geometry(self):
        extent = self._get_extent()
        if extent is None:
            return
        return extent.as_geometry()

    def __len__(self):
        return self.data.shape[0]

    @property
    def period(self):
        if len(self) == 0:
            return
        elif len(self) == 1:
            return (utc_from_ms_timestamp(self.time_first),) * 2
        else:
            first = utc_from_ms_timestamp(self.time_first)
            last = first + (len(self) - 1) * self.timedelta
            return first, last

    @property
    def timedelta(self):
        if self.time_delta is None:
            return None
        else:
            return timedelta(milliseconds=self.time_delta)

    @property
    def temporal(self):
        return self.time_delta is not None

    def get_sources_and_requests(self, **request):
        mode = request["mode"]

        if (
            mode == "vals"
            and request.get("projection").upper() != self.projection.upper()
        ):
            raise RuntimeError("This source block cannot reproject data")
        elif mode == "meta" and self.metadata is None:
            return [({"mode": "empty_meta"}, None)]

        # interpret start and stop request parameters
        start, stop, band1, band2 = utils.snap_start_stop(
            request.get("start"),
            request.get("stop"),
            utc_from_ms_timestamp(self.time_first),
            self.timedelta,
            len(self),
        )
        if start is None:
            return [({"mode": "empty_" + request["mode"]}, None)]
        bands = band1, band2 + 1

        # create a dataset
        array = self.data
        kwargs = {
            "no_data_value": float(self.no_data_value),
            "geo_transform": self.geo_transform,
            "projection": osr.GetUserInputAsWKT(self.projection),
        }

        driver = gdal.GetDriverByName("mem")
        with utils.Dataset(array, **kwargs) as _dataset:
            dataset = driver.CreateCopy("", _dataset)
        if self.metadata is not None:
            for i in range(len(self.metadata)):
                band = dataset.GetRasterBand(i + 1)
                band.SetMetadataItem("metadata", self.metadata[i])

        # set the process kwargs depending on the mode
        if mode == "vals":
            process_kwargs = {
                "mode": "vals",
                "dataset": dataset,
                "bbox": request["bbox"],
                "width": request["width"],
                "height": request["height"],
                "projection": request["projection"],
                "bands": bands,
                "dtype": self.dtype,
                "fillvalue": self.fillvalue,
            }
        elif mode == "meta":
            # metadata can't be None at this point
            process_kwargs = {
                "mode": "meta",
                "dataset": dataset,
                "bands": bands,
            }
        elif mode == "time":
            process_kwargs = {
                "mode": "time",
                "start": start,
                "delta": self.timedelta or timedelta(0),
                "bands": bands,
            }
        else:
            raise RuntimeError("Unknown mode '{}'".format(mode))
        return [(process_kwargs, None)]


class RasterFileSource(RasterSourceBase):
    """A raster source that interfaces data from a file path.

    The value at raster cell with its topleft corner at [x, y] is assumed to
    define a value for ranges [x, x + dx) and (y - dy, y]. Here [dx, dy]
    denotes the (unsigned) pixel size. The topleft corner and top and
    left edges belong to a pixel.

    :param url: the path to the file. File paths have to be contained inside
      the current root setting. Relative paths are interpreted relative to this
      setting (but internally stored as absolute paths).
    :param time_first: the timestamp of the first frame in data (in
        milliseconds since 1-1-1970), defaults to 1-1-1970
    :param time_delta: the difference between two consecutive frames (in ms),
        defaults to 5 minutes

    :type url: str
    :type time_first: integer or datetime
    :type time_delta: integer or timedelta

    The global root path can be adapted as follows:
      >>> from dask import config
      >>> config.set({"geomodeling.root": "/my/data/path"})

    Note that this object keeps a file handle open. If you need to close the
    file handle, call block.close_dataset (or dereference the whole object).
    """

    def __init__(self, url, time_first=0, time_delta=300000):
        url = utils.safe_file_url(url)
        if isinstance(time_first, datetime):
            time_first = utils.dt_to_ms(time_first)
        else:
            time_first = int(time_first)
        if isinstance(time_delta, timedelta):
            time_delta = int(time_delta.total_seconds() * 1000)
        else:
            time_delta = int(time_delta)
        super().__init__(url, time_first, time_delta)

    @property
    def url(self):
        return self.args[0]

    @property
    def time_first(self):
        return self.args[1]

    @property
    def time_delta(self):
        return self.args[2]

    @property
    def gdal_dataset(self):
        try:
            return self._gdal_dataset
        except AttributeError:
            path = utils.safe_abspath(self.url)
            self._gdal_dataset = gdal.Open(path)
            return self._gdal_dataset

    def close_dataset(self):
        if hasattr(self, "_gdal_dataset"):
            self._gdal_dataset = None

    @property
    def projection(self):
        return utils.get_epsg_or_wkt(self.gdal_dataset.GetProjection())

    @property
    def dtype(self):
        first_band = self.gdal_dataset.GetRasterBand(1)
        gdal_data_type = first_band.DataType
        numpy_type = gdal_array.GDALTypeCodeToNumericTypeCode(gdal_data_type)
        return np.dtype(numpy_type)

    @property
    def fillvalue(self):
        first_band = self.gdal_dataset.GetRasterBand(1)
        return self.dtype.type((first_band.GetNoDataValue()))


    @property
    def geo_transform(self):
        return utils.GeoTransform(self.gdal_dataset.GetGeoTransform())

    def _get_extent(self):
        bbox = self.geo_transform.get_bbox(
            (0, 0), (self.gdal_dataset.RasterYSize, self.gdal_dataset.RasterXSize)
        )
        return utils.Extent(bbox, self.projection)

    @property
    def extent(self):
        extent_epsg4326 = self._get_extent().transformed("EPSG:4326")
        return extent_epsg4326.bbox

    @property
    def geometry(self):
        return self._get_extent().as_geometry()

    def __len__(self):
        return self.gdal_dataset.RasterCount

    @property
    def period(self):
        if len(self) == 0:
            return
        elif len(self) == 1:
            return (utc_from_ms_timestamp(self.time_first)) * 2
        else:
            first = utc_from_ms_timestamp(self.time_first)
            last = first + (len(self) - 1) * self.timedelta
            return first, last

    @property
    def timedelta(self):
        if len(self) <= 1:
            return None
        return timedelta(milliseconds=self.time_delta)
    
    @property
    def temporal(self):
        return len(self) > 1

    def get_sources_and_requests(self, **request):
        mode = request["mode"]

        # interpret start and stop request parameters
        start, stop, band1, band2 = utils.snap_start_stop(
            request.get("start"),
            request.get("stop"),
            utc_from_ms_timestamp(self.time_first),
            self.timedelta,
            len(self),
        )
        if start is None:
            return [({"mode": "empty_" + request["mode"]}, None)]
        bands = band1, band2 + 1

        # set the process kwargs depending on the mode
        if mode == "vals":
            process_kwargs = {
                "mode": "vals",
                "url": self.url,
                "bbox": request["bbox"],
                "width": request["width"],
                "height": request["height"],
                "projection": request["projection"],
                "bands": bands,
                "dtype": self.dtype,
                "fillvalue": self.fillvalue,
            }
        elif mode == "meta":
            # metadata can't be None at this point
            process_kwargs = {
                "mode": "meta",
                "url": self.url,
                "bands": bands,
            }
        elif mode == "time":
            process_kwargs = {
                "mode": "time",
                "start": start,
                "delta": self.timedelta or timedelta(0),
                "bands": bands,
            }
        else:
            raise RuntimeError("Unknown mode '{}'".format(mode))
        return [(process_kwargs, None)]<|MERGE_RESOLUTION|>--- conflicted
+++ resolved
@@ -14,7 +14,6 @@
 __all__ = ["MemorySource", "RasterFileSource"]
 
 
-<<<<<<< HEAD
 class RasterSourceBase(RasterBlock):
 
     @staticmethod
@@ -125,14 +124,12 @@
         return {"values": result, "no_data_value": target_no_data_value}
 
 
-class MemorySource(RasterSourceBase):
-=======
 def utc_from_ms_timestamp(timestamp):
     """Returns naive UTC datetime from ms timestamp"""
     return datetime.fromtimestamp(timestamp / 1000, tz=timezone.utc).replace(tzinfo=None)
 
-class MemorySource(RasterBlock):
->>>>>>> f3f09a4c
+
+class MemorySource(RasterSourceBase):
     """A raster source that interfaces data from memory.
 
     Nodata values are supported, but when upsampling the data, these are
@@ -461,7 +458,6 @@
         first_band = self.gdal_dataset.GetRasterBand(1)
         return self.dtype.type((first_band.GetNoDataValue()))
 
-
     @property
     def geo_transform(self):
         return utils.GeoTransform(self.gdal_dataset.GetGeoTransform())
@@ -500,7 +496,7 @@
         if len(self) <= 1:
             return None
         return timedelta(milliseconds=self.time_delta)
-    
+
     @property
     def temporal(self):
         return len(self) > 1
