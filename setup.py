--- conflicted
+++ resolved
@@ -11,13 +11,8 @@
         "pandas>=1.0,<2.2",
         "geopandas>=0.11",
         "pytz",
-<<<<<<< HEAD
-        "numpy>=1.14",
-        "scipy>=1.1",
-=======
         "numpy>=1.18,<2",
         "scipy>=1.4",
->>>>>>> 5d13aae7
         "fiona"
     ],
 )
