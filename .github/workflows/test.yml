--- conflicted
+++ resolved
@@ -35,12 +35,9 @@
             python: "3.11"
             numpy: "==1.*"
             pins: "pygdal==3.4.1.* geopandas==0.* pandas==2.1.*"
-<<<<<<< HEAD
-=======
           - os: ubuntu-22.04
             python: "3.12"
             pins: "pygdal==3.4.1.*"
->>>>>>> be59fa39
 
     steps:
       - uses: actions/checkout@v2
