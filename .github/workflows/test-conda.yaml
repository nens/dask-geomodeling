--- conflicted
+++ resolved
@@ -19,14 +19,8 @@
     strategy:
       fail-fast: false
       matrix:
-<<<<<<< HEAD
-        os: [ubuntu-latest, macos-12, windows-latest]
-        python: ["3.9", "3.12"]
-
-=======
         os: [ubuntu-latest, macos-13, windows-latest]
         python: ["3.9", "3.12"]
->>>>>>> 5d13aae7
     steps:
       - uses: actions/checkout@v4
 
@@ -38,12 +32,7 @@
 
       - name: Setup Environment
         run: |
-<<<<<<< HEAD
-          conda create --name test python=${{ matrix.python }} pytest numpy gdal=3.* scipy pytz dask-core toolz geopandas pyproj>=2 fiona
-          source activate test
-=======
           conda create --quiet --name test python=${{ matrix.python }} pytest numpy=1.* gdal=3.* scipy pytz dask-core toolz "pandas<2.2" "geopandas>=1" "pyproj>=2" fiona
->>>>>>> 5d13aae7
           python -V
           conda info
           conda list
